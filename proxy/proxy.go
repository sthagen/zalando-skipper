--- conflicted
+++ resolved
@@ -30,19 +30,19 @@
 	io.Writer
 }
 
+type PriorityRoute interface {
+	Route() *routing.Route
+	Match(*http.Request) bool
+}
+
 type shuntBody struct {
 	*bytes.Buffer
 }
 
 type proxy struct {
-<<<<<<< HEAD
-	routing      *routing.Routing
-	roundTripper http.RoundTripper
-=======
-	settings       <-chan skipper.Settings
+	routing        *routing.Routing
 	roundTripper   http.RoundTripper
-	priorityRoutes []skipper.PriorityRoute
->>>>>>> 6a9b8e0a
+	priorityRoutes []PriorityRoute
 }
 
 type filterContext struct {
@@ -119,24 +119,13 @@
 // creates a proxy. it expects a settings source, that provides the current settings during each request.
 // if the 'insecure' parameter is true, the proxy skips the TLS verification for the requests made to the
 // backends.
-<<<<<<< HEAD
-func Make(r *routing.Routing, insecure bool) http.Handler {
-=======
-func Make(sd skipper.SettingsSource, insecure bool, pr ...skipper.PriorityRoute) http.Handler {
-	sc := make(chan skipper.Settings, getSettingsBufferSize())
-	sd.Subscribe(sc)
-
->>>>>>> 6a9b8e0a
+func Make(r *routing.Routing, insecure bool, pr ...PriorityRoute) http.Handler {
 	tr := &http.Transport{}
 	if insecure {
 		tr.TLSClientConfig = &tls.Config{InsecureSkipVerify: true}
 	}
 
-<<<<<<< HEAD
-	return &proxy{r, tr}
-=======
-	return &proxy{sc, tr, pr}
->>>>>>> 6a9b8e0a
+	return &proxy{r, tr, pr}
 }
 
 func applyFilterSafe(p func()) {
@@ -215,43 +204,24 @@
 		log.Println(err)
 	}
 
-<<<<<<< HEAD
-	rt, _ := p.routing.Route(r)
+	var rt *routing.Route
+	for _, prt := range p.priorityRoutes {
+		if prt.Match(r) {
+			rt = prt.Route()
+			break
+		}
+	}
+
 	if rt == nil {
-		http.Error(w, http.StatusText(http.StatusNotFound), http.StatusNotFound)
-		return
+		rt, _ = p.routing.Route(r)
+		if rt == nil {
+			http.Error(w, http.StatusText(http.StatusNotFound), http.StatusNotFound)
+			return
+		}
 	}
 
 	f := rt.Filters
 	c := &filterContext{w, r, nil, false, make(map[string]interface{})}
-=======
-	var rt skipper.Route
-	for _, prt := range p.priorityRoutes {
-		if prt.Match(r) {
-			rt = prt
-			break
-		}
-	}
-
-	if rt == nil {
-		s := <-p.settings
-		if s == nil {
-			hterr(proxyError("missing settings"))
-			return
-		}
-
-		var err error
-		rt, err = s.Route(r)
-		if rt == nil || err != nil {
-			// todo: we need a somewhat more extensive logging here
-			hterr(proxyError(fmt.Sprintf("routing failed: %v %v", r.URL, err)))
-			return
-		}
-	}
-
-	f := rt.Filters()
-	c := &filterContext{w, r, nil, false, make(skipper.StateBag)}
->>>>>>> 6a9b8e0a
 	applyFiltersToRequest(f, c)
 
 	b := rt.Backend
@@ -265,11 +235,7 @@
 		err error
 	)
 
-<<<<<<< HEAD
 	if b.Shunt {
-=======
-	if b.IsShunt() {
->>>>>>> 6a9b8e0a
 		rs = shunt(r)
 	} else {
 		rs, err = p.roundtrip(r, b)
