--- conflicted
+++ resolved
@@ -86,18 +86,17 @@
 	Filters() []Filter
 }
 
-<<<<<<< HEAD
 // Routes that are matched prior to the configurable routing table by rules depending on the
 // implementation.
 type PriorityRoute interface {
 	Route
 	Match(*http.Request) bool
-=======
+}
+
 type PathParams map[string]string
 
 type Router interface {
 	Route(*http.Request) (Route, PathParams, error)
->>>>>>> 4b7a1a8b
 }
 
 // Contains the routing rules and other settings.
